<<<<<<< HEAD
# Claude Code Configuration for Agent Documentation System

This CLAUDE.md file configures Claude Code for the agent-doc-system framework - a structured documentation system with schema validation, AI feedback integration, and quality tracking.
=======
# Claude Code Configuration for Agent Documentation System v3.2

This CLAUDE.md file configures Claude Code for the SpacetimeDB-powered agent documentation system with real-time coordination and user supreme authority.
>>>>>>> 26b35c15

## Project Context and Architecture

### Core Project Structure

<<<<<<< HEAD
**Nested Usage Pattern (Standard for all projects):**
```
your-project/                  # Your actual project root
├── src/                      # Your project source code
├── package.json             # Your project configuration
└── agent-doc-system/        # The cloned framework
    ├── framework/           # 🚫 READ-ONLY (managed by DocSystemAgent)
    │   ├── agent_communication/   # Agent feedback and tracking
    │   │   ├── feedback_agent.py  # AI documentation analysis
    │   │   ├── config/           # Configuration settings
    │   │   └── history/          # Improvement tracking storage
    │   ├── docs/                 # Framework documentation
    │   │   ├── agent_onboarding.md  # THE PROTOCOL - single source of truth
    │   │   ├── api/              # API specifications
    │   │   ├── components/       # Component documentation
    │   │   └── templates/        # Documentation templates
    │   ├── schemas/              # YAML schema definitions
    │   │   ├── document_protocol.yml
    │   │   ├── enhanced_metadata_schema.yml
    │   │   └── sample_enhanced_metadata.yml
    │   ├── scripts/              # Validation and utility scripts
    │   │   ├── validate.sh       # Standard validation
    │   │   ├── enhanced_validate.sh  # Validation with AI feedback
    │   │   ├── self_improvement_tracker.py
    │   │   └── setup_agent_name.sh
    │   └── validators/           # Python validation framework
    │       └── validator.py
    ├── project_docs/            # ✅ YOUR documentation goes here
    ├── tests/                    # Test suite
    ├── README.md                 # Project overview
    └── pyproject.toml           # Poetry configuration
```

**Key Points:**
- The framework is cloned as a subdirectory of your project
- Create all documentation in `{project_root}/agent-doc-system/project_docs/`
- The entire `agent-doc-system/framework/` directory is READ-ONLY for all agents except DocSystemAgent
- Scripts automatically detect and handle the nested pattern
- All documentation system files are under `agent-doc-system/` for easy discovery by UI searches

### Technology Stack
- **Python 3.9+** with Poetry dependency management
- **YAML** for schema definitions and metadata
- **SQLite Database** at `~/.claude/mcp-global-hub/database/agent_communication.db`
- **Structured Documentation** with strict schema validation
- **AI Feedback Integration** for quality assessment
- **Git Integration** for version control

## Documentation System Overview

### Core Principles
1. **Schema Validation** - All documentation must pass YAML schema validation
2. **Machine-Actionable Metadata** - Every file includes structured metadata
3. **AI Feedback** - Automated quality assessment and improvement tracking
4. **Single Source of Truth** - THE PROTOCOL in agent_onboarding.md

### Required Document Structure
Every documentation file must include:

```markdown
# Document Title

## Machine-Actionable Metadata
```yaml
metadata:
  schema: "https://schema.org/TechnicalDocument"
  version: "1.0.0"
  status: "Active"
  owner: "YourName"
  title: "Document Title"
  description: "Brief description"
content:
  overview: "Document overview"
  key_components: "Component1, Component2"
  sections:
    - title: "Section Title"
      content: "Section description"
  changelog:
    - version: "1.0.0"
      date: "2025-06-03"
      changes:
        - "Initial release"
feedback:
  rating: 90
  comments: "Overall feedback"
  observations:
    - what: "Observation"
      impact: "Impact description"
      priority: "low"
      category: "quality"
  suggestions:
    - action: "Suggested improvement"
      priority: "medium"
      effort: "small"
      impact: "medium"
      assignee: "team_member"
  status:
    value: "approved"
    updated_by: "YourName"
    date: "2025-06-03"
    validation: "passed"
    implementation: "complete"
```

## Content sections...
```

## Development Workflows
=======
**Nested Usage Pattern (Standard):**
```
your-project/                   # Your project root
├── src/                       # Your project source code
├── package.json              # Your project dependencies
└── agent-doc-system/         # The cloned framework
    ├── framework/            # 🚫 READ-ONLY (managed by DocSystemAgent)
    │   ├── docs/            # Framework documentation
    │   │   ├── agent_onboarding.md  # THE PROTOCOL v3.0
    │   │   ├── components/   # Component documentation
    │   │   └── templates/    # Documentation templates
    │   ├── schemas/         # YAML schema definitions
    │   ├── scripts/         # Validation and utility scripts
    │   └── validators/      # Python validation framework
    ├── project_docs/        # ✅ YOUR documentation goes here
    ├── tests/               # Test suite
    └── README.md           # Framework overview
```

**Key Points:**
- The framework is cloned as a subdirectory of your project
- Create all documentation in `{project_root}/agent-doc-system/project_docs/`
- The entire `agent-doc-system/framework/` directory is READ-ONLY for all agents except DocSystemAgent
- Scripts automatically detect and handle the nested pattern
- All documentation system files are under `agent-doc-system/` for easy discovery by UI searches

### Technology Stack v3.2
- SpacetimeDB Overseer-System - Real-time database
- 15 MCP Tools - User authority (priority 255)
- Real-time Coordination - Event sourcing and subscriptions
- 6-Table Architecture - users, agents, workflows, user_overrides, system_events, user_notifications
- Complete Audit Trail - All actions tracked
- Emergency Halt Capability
- WebAssembly Backend

## SpacetimeDB Overseer-System Integration

### Core Database Architecture

SpacetimeDB overseer-system configuration:

- **Database Name:** `overseer-system`
- **Connection:** `http://localhost:3000` (local) / `spacetime publish overseer-system` (deployed)
- **Authentication:** SpacetimeDB CLI (`spacetime identity`)
- **Performance:** Sub-microsecond response times with WebAssembly backend
- **Real-time:** Event sourcing and instant subscriptions
- **Authority:** User supreme authority (priority 255)

### Database Schema (6 Tables)

1. **users** - User management with authority levels
2. **agents** - Agent registration and coordination
3. **workflows** - Multi-agent workflow orchestration
4. **user_overrides** - User supreme authority actions
5. **system_events** - Real-time event tracking
6. **user_notifications** - User notification system

### MCP Tools Integration

15 MCP Tools Available:
- 5 User Authority Tools (priority 255)
- 3 Agent Management Tools
- 2 Workflow Tools 
- 2 Communication Tools
- 3 Resource Providers

## Documentation System Overview

### Core Principles
1. **SpacetimeDB Integration** - All agent operations via real-time database
2. **User Supreme Authority** - Users have ultimate control (priority 255)
3. **Real-time Coordination** - Instant agent synchronization
4. **Complete Audit Trail** - Every action tracked and logged
5. **Schema Validation** - All documentation must pass YAML schema validation
6. **Machine-Actionable Metadata** - Every file includes structured metadata
7. **AI Feedback** - Automated quality assessment and improvement tracking

### Required Document Structure
Every documentation file must include:

```markdown
# Document Title

## Machine-Actionable Metadata
```yaml
metadata:
  schema: "https://schema.org/TechnicalDocument"
  version: "1.0.0"
  status: "Active"
  owner: "YourName"
  title: "Document Title"
  description: "Brief description"
content:
  overview: "Document overview"
  key_components: "Component1, Component2"
  sections:
    - title: "Section Title"
      content: "Section description"
  changelog:
    - version: "1.0.0"
      date: "2025-06-03"
      changes:
        - "Initial release"
feedback:
  rating: 90
  comments: "Overall feedback"
  observations:
    - what: "Observation"
      impact: "Impact description"
      priority: "low"
      category: "quality"
  suggestions:
    - action: "Suggested improvement"
      priority: "medium"
      effort: "small"
      impact: "medium"
      assignee: "team_member"
  status:
    value: "approved"
    updated_by: "YourName"
    date: "2025-06-03"
    validation: "passed"
    implementation: "complete"
```

## Content sections...
```

## Development Workflows

### SpacetimeDB Agent Registration
1. **Install SpacetimeDB CLI**: `curl -sSL https://spacetime.com/install | bash`
2. **Create Identity**: `spacetime identity new`
3. **Connect to Overseer-System**: `spacetime subscribe overseer-system`
4. **Register Agent**: Use SpacetimeDB reducers for agent registration
>>>>>>> 26b35c15

### Creating Documentation
1. **Use Templates**: Reference from `agent-doc-system/framework/docs/templates/`
2. **Add Metadata**: Include all required metadata fields (especially feedback!)
3. **Create in agent-doc-system/project_docs/**: All your documentation goes in `agent-doc-system/project_docs/`
4. **Validate**: Run validation scripts from project root

<<<<<<< HEAD
### Validation Commands (from project root)
```bash
# Standard validation
./agent-doc-system/framework/scripts/validate.sh

# Validate framework documentation (DocSystemAgent only)
./agent-doc-system/framework/scripts/validate.sh --self_validate

# Enhanced validation with AI feedback
./agent-doc-system/framework/scripts/enhanced_validate.sh --feedback

=======
### SpacetimeDB Operations (from project root)
```bash
# Test SpacetimeDB connection
spacetime logs overseer-system

# Register agent in overseer-system
spacetime call overseer-system register_agent YourAgentName documentation active

# Create workflow
spacetime call overseer-system create_workflow doc_review

# Standard validation
./agent-doc-system/framework/scripts/validate.sh

# Enhanced validation with AI feedback
./agent-doc-system/framework/scripts/enhanced_validate.sh --feedback

>>>>>>> 26b35c15
# Track improvements
python3 agent-doc-system/framework/scripts/self_improvement_tracker.py report

# Create new documentation
./agent-doc-system/framework/scripts/create_doc.sh project "My Documentation" \
  --owner "YourAgentName" \
  --description "Project documentation"
```

<<<<<<< HEAD
### Database Operations
```python
import sqlite3
import os

# Connect to centralized database
DB_PATH = os.path.expanduser("~/.claude/mcp-global-hub/database/agent_communication.db")
conn = sqlite3.connect(DB_PATH)

# Register agent
def register_agent(agent_name, project_directory):
    cursor = conn.cursor()
    cursor.execute("""
        INSERT OR REPLACE INTO agent_sessions 
        (agent_name, project_directory, session_token, status)
        VALUES (?, ?, ?, 'active')
    """, (agent_name, project_directory, f"{agent_name}_token"))
    conn.commit()
```

## Testing Framework

### Running Tests
```bash
# Run all tests
pytest tests/

# Run with coverage
pytest tests/ --cov=framework --cov-report=html

# Type checking
mypy framework/ --strict

# Linting
ruff check framework/ tests/
black framework/ tests/
```

## Agent Setup

### One-Time Agent Name Configuration
```bash
# Check current agent name
./framework/scripts/setup_agent_name.sh check

# Set agent name (one-time only)
./framework/scripts/setup_agent_name.sh setup YourAgentName

# Activate environment
./framework/scripts/setup_agent_name.sh activate
```

## Enhanced Metadata System

The framework uses an enhanced metadata schema for dashboard integration:

- **Quality Scores**: 1-100 rating for each file
- **Validation Status**: passed/failed/warning/pending
- **Improvement Tracking**: Velocity and trend analysis
- **Code Metrics**: For Python/JS/TS files (when implemented)
- **Agent Activity**: Collaboration and review tracking

See `framework/schemas/enhanced_metadata_schema.yml` for full specification.

## API Documentation

The framework provides comprehensive API documentation for integration:

- **API Specification**: `framework/docs/api/enhanced_metadata_api.md`
- **Implementation Guide**: `framework/docs/api/implementation_guide.md`
- **Sample Responses**: `framework/docs/api/sample_responses.md`

## Best Practices

1. **Always Validate**: Run validation before committing changes
2. **Use Templates**: Start from templates for consistency
3. **Track Improvements**: Use the self-improvement tracker
4. **Document Changes**: Update changelog in metadata
5. **Get Feedback**: Use enhanced validation for AI insights

## Troubleshooting

### Common Issues

**Validation Failures**:
- Check metadata format (must be in YAML code block)
- Ensure all required fields are present
- Verify category values match schema

**Database Connection**:
- Verify database exists at `~/.claude/mcp-global-hub/database/agent_communication.db`
- Check file permissions
- Ensure SQLite is installed

**Script Execution**:
- Make scripts executable: `chmod +x framework/scripts/*.sh`
- Run from project root directory
- Check Python dependencies: `poetry install`

## Security Considerations

- Never commit sensitive data to documentation
- Use environment variables for credentials
- Follow least privilege principles
- Regular security scanning with bandit

This configuration ensures consistent, high-quality documentation with automated validation and continuous improvement tracking.
=======
### SpacetimeDB Integration
```python
import subprocess
import json
from datetime import datetime

# Connect to SpacetimeDB overseer-system
def connect_to_overseer_system():
    """Connect to SpacetimeDB overseer-system"""
    result = subprocess.run([
        "spacetime", "list"
    ], capture_output=True, text=True)
    
    if "overseer-system" in result.stdout:
        print("✅ Connected to SpacetimeDB overseer-system")
        return True
    else:
        print("❌ SpacetimeDB overseer-system not accessible")
        return False

# Register agent
def register_agent(agent_name):
    """Register agent in SpacetimeDB overseer-system"""
    result = subprocess.run([
        "spacetime", "call", "overseer-system", "register_agent",
        agent_name, "documentation", "active"
    ], capture_output=True, text=True)
    
    if result.returncode == 0:
        print(f"✅ {agent_name} registered in overseer-system")
        return True
    else:
        print(f"❌ Registration failed: {result.stderr}")
        return False

# Send system event
def send_event(agent_name, event_type, target_agent, data):
    """Send system event via SpacetimeDB"""
    event_data = {
        "event_type": event_type,
        "source_agent": agent_name,
        "target_agent": target_agent,
        "timestamp": datetime.now().isoformat(),
        "data": json.dumps(data),
        "priority": 1
    }
    
    result = subprocess.run([
        "spacetime", "call", "overseer-system", "create_system_event",
        json.dumps(event_data)
    ], capture_output=True, text=True)
    
    return result.returncode == 0
```

## Agent Setup

### One-Time Agent Name Configuration
```bash
# Check current agent name
./agent-doc-system/framework/scripts/setup_agent_name.sh check

# Set agent name (one-time only)
./agent-doc-system/framework/scripts/setup_agent_name.sh setup YourAgentName

# Activate environment
./agent-doc-system/framework/scripts/setup_agent_name.sh activate
```

### SpacetimeDB Connection Setup
```bash
# Install SpacetimeDB CLI
curl -sSL https://spacetime.com/install | bash

# Create SpacetimeDB identity
spacetime identity new

# Connect to overseer-system
spacetime subscribe overseer-system

# Verify connection
spacetime logs overseer-system
```

## Enhanced Metadata System

The framework uses an enhanced metadata schema for dashboard integration:

- **Quality Scores**: 1-100 rating for each file
- **Validation Status**: passed/failed/warning/pending
- **Improvement Tracking**: Velocity and trend analysis
- **Code Metrics**: For Python/JS/TS files (when implemented)
- **Agent Activity**: Collaboration and review tracking
- **SpacetimeDB Integration**: Real-time updates and event sourcing

See `framework/schemas/enhanced_metadata_schema.yml` for full specification.

## API Documentation

The framework provides comprehensive API documentation for integration:

- **API Specification**: `framework/docs/api/enhanced_metadata_api.md`
- **Implementation Guide**: `framework/docs/api/implementation_guide.md`
- **Sample Responses**: `framework/docs/api/sample_responses.md`
- **SpacetimeDB Integration**: Real-time database operations

## Best Practices

1. **Always Connect to SpacetimeDB**: Verify overseer-system connection before operations
2. **Register Properly**: Use proper agent registration in overseer-system
3. **Respect User Authority**: Users have supreme authority (priority 255)
4. **Use Templates**: Start from templates for consistency
5. **Track Improvements**: Use the self-improvement tracker
6. **Document Changes**: Update changelog in metadata
7. **Get Feedback**: Use enhanced validation for AI insights
8. **Monitor Events**: Subscribe to real-time events for coordination

## Testing Framework

### Running Tests
```bash
# Run all tests
pytest tests/

# Run with coverage
pytest tests/ --cov=framework --cov-report=html

# Type checking
mypy framework/ --strict

# Linting
ruff check framework/ tests/
black framework/ tests/
```

## Troubleshooting

### Common Issues

**SpacetimeDB Connection Issues**:
- Check SpacetimeDB CLI installation: `spacetime --version`
- Verify identity setup: `spacetime identity list`
- Test connection: `spacetime logs overseer-system`
- Re-register agent if needed

**Validation Failures**:
- Check metadata format (must be in YAML code block)
- Ensure all required fields are present
- Verify category values match schema

**Database Connection**:
- Verify SpacetimeDB overseer-system is running and accessible
- Check authentication setup
- Ensure agent is registered in overseer-system

**Script Execution**:
- Make scripts executable: `chmod +x framework/scripts/*.sh`
- Run from project root directory
- Check Python dependencies: `poetry install`

## Security Considerations

- Never commit sensitive data to documentation
- Use environment variables for credentials
- Follow least privilege principles
- Respect user supreme authority (priority 255)
- Maintain complete audit trail
- Regular security scanning with bandit

## User Authority System

### User Supreme Authority (Priority 255)

Users have ultimate control in the SpacetimeDB overseer-system:

- **Override Capability**: Users can override any agent action
- **Emergency Halt**: System-wide emergency stop functionality
- **Complete Audit Trail**: All authority actions are logged
- **Real-time Control**: Instant user intervention capabilities

### User Override Example
```python
def user_override(user_id, target_id, action, reason):
    """Execute user override with supreme authority"""
    result = subprocess.run([
        "spacetime", "call", "overseer-system", "user_override",
        user_id, target_id, action, reason, "255"  # Priority 255
    ], capture_output=True, text=True)
    
    return result.returncode == 0

# Example: Emergency halt
user_override(
    "admin_user", 
    "system_wide", 
    "emergency_halt", 
    "Critical security issue detected"
)
```

This configuration ensures consistent, high-quality documentation with automated validation, real-time coordination, and continuous improvement tracking through the SpacetimeDB overseer-system architecture.
>>>>>>> 26b35c15
<|MERGE_RESOLUTION|>--- conflicted
+++ resolved
@@ -1,49 +1,28 @@
-<<<<<<< HEAD
-# Claude Code Configuration for Agent Documentation System
-
-This CLAUDE.md file configures Claude Code for the agent-doc-system framework - a structured documentation system with schema validation, AI feedback integration, and quality tracking.
-=======
 # Claude Code Configuration for Agent Documentation System v3.2
 
 This CLAUDE.md file configures Claude Code for the SpacetimeDB-powered agent documentation system with real-time coordination and user supreme authority.
->>>>>>> 26b35c15
 
 ## Project Context and Architecture
 
 ### Core Project Structure
 
-<<<<<<< HEAD
-**Nested Usage Pattern (Standard for all projects):**
-```
-your-project/                  # Your actual project root
-├── src/                      # Your project source code
-├── package.json             # Your project configuration
-└── agent-doc-system/        # The cloned framework
-    ├── framework/           # 🚫 READ-ONLY (managed by DocSystemAgent)
-    │   ├── agent_communication/   # Agent feedback and tracking
-    │   │   ├── feedback_agent.py  # AI documentation analysis
-    │   │   ├── config/           # Configuration settings
-    │   │   └── history/          # Improvement tracking storage
-    │   ├── docs/                 # Framework documentation
-    │   │   ├── agent_onboarding.md  # THE PROTOCOL - single source of truth
-    │   │   ├── api/              # API specifications
-    │   │   ├── components/       # Component documentation
-    │   │   └── templates/        # Documentation templates
-    │   ├── schemas/              # YAML schema definitions
-    │   │   ├── document_protocol.yml
-    │   │   ├── enhanced_metadata_schema.yml
-    │   │   └── sample_enhanced_metadata.yml
-    │   ├── scripts/              # Validation and utility scripts
-    │   │   ├── validate.sh       # Standard validation
-    │   │   ├── enhanced_validate.sh  # Validation with AI feedback
-    │   │   ├── self_improvement_tracker.py
-    │   │   └── setup_agent_name.sh
-    │   └── validators/           # Python validation framework
-    │       └── validator.py
-    ├── project_docs/            # ✅ YOUR documentation goes here
-    ├── tests/                    # Test suite
-    ├── README.md                 # Project overview
-    └── pyproject.toml           # Poetry configuration
+**Nested Usage Pattern (Standard):**
+```
+your-project/                   # Your project root
+├── src/                       # Your project source code
+├── package.json              # Your project dependencies
+└── agent-doc-system/         # The cloned framework
+    ├── framework/            # 🚫 READ-ONLY (managed by DocSystemAgent)
+    │   ├── docs/            # Framework documentation
+    │   │   ├── agent_onboarding.md  # THE PROTOCOL v3.0
+    │   │   ├── components/   # Component documentation
+    │   │   └── templates/    # Documentation templates
+    │   ├── schemas/         # YAML schema definitions
+    │   ├── scripts/         # Validation and utility scripts
+    │   └── validators/      # Python validation framework
+    ├── project_docs/        # ✅ YOUR documentation goes here
+    ├── tests/               # Test suite
+    └── README.md           # Framework overview
 ```
 
 **Key Points:**
@@ -53,21 +32,56 @@
 - Scripts automatically detect and handle the nested pattern
 - All documentation system files are under `agent-doc-system/` for easy discovery by UI searches
 
-### Technology Stack
-- **Python 3.9+** with Poetry dependency management
-- **YAML** for schema definitions and metadata
-- **SQLite Database** at `~/.claude/mcp-global-hub/database/agent_communication.db`
-- **Structured Documentation** with strict schema validation
-- **AI Feedback Integration** for quality assessment
-- **Git Integration** for version control
+### Technology Stack v3.2
+- SpacetimeDB Overseer-System - Real-time database
+- 15 MCP Tools - User authority (priority 255)
+- Real-time Coordination - Event sourcing and subscriptions
+- 6-Table Architecture - users, agents, workflows, user_overrides, system_events, user_notifications
+- Complete Audit Trail - All actions tracked
+- Emergency Halt Capability
+- WebAssembly Backend
+
+## SpacetimeDB Overseer-System Integration
+
+### Core Database Architecture
+
+SpacetimeDB overseer-system configuration:
+
+- **Database Name:** `overseer-system`
+- **Connection:** `http://localhost:3000` (local) / `spacetime publish overseer-system` (deployed)
+- **Authentication:** SpacetimeDB CLI (`spacetime identity`)
+- **Performance:** Sub-microsecond response times with WebAssembly backend
+- **Real-time:** Event sourcing and instant subscriptions
+- **Authority:** User supreme authority (priority 255)
+
+### Database Schema (6 Tables)
+
+1. **users** - User management with authority levels
+2. **agents** - Agent registration and coordination
+3. **workflows** - Multi-agent workflow orchestration
+4. **user_overrides** - User supreme authority actions
+5. **system_events** - Real-time event tracking
+6. **user_notifications** - User notification system
+
+### MCP Tools Integration
+
+15 MCP Tools Available:
+- 5 User Authority Tools (priority 255)
+- 3 Agent Management Tools
+- 2 Workflow Tools 
+- 2 Communication Tools
+- 3 Resource Providers
 
 ## Documentation System Overview
 
 ### Core Principles
-1. **Schema Validation** - All documentation must pass YAML schema validation
-2. **Machine-Actionable Metadata** - Every file includes structured metadata
-3. **AI Feedback** - Automated quality assessment and improvement tracking
-4. **Single Source of Truth** - THE PROTOCOL in agent_onboarding.md
+1. **SpacetimeDB Integration** - All agent operations via real-time database
+2. **User Supreme Authority** - Users have ultimate control (priority 255)
+3. **Real-time Coordination** - Instant agent synchronization
+4. **Complete Audit Trail** - Every action tracked and logged
+5. **Schema Validation** - All documentation must pass YAML schema validation
+6. **Machine-Actionable Metadata** - Every file includes structured metadata
+7. **AI Feedback** - Automated quality assessment and improvement tracking
 
 ### Required Document Structure
 Every documentation file must include:
@@ -121,143 +135,12 @@
 ```
 
 ## Development Workflows
-=======
-**Nested Usage Pattern (Standard):**
-```
-your-project/                   # Your project root
-├── src/                       # Your project source code
-├── package.json              # Your project dependencies
-└── agent-doc-system/         # The cloned framework
-    ├── framework/            # 🚫 READ-ONLY (managed by DocSystemAgent)
-    │   ├── docs/            # Framework documentation
-    │   │   ├── agent_onboarding.md  # THE PROTOCOL v3.0
-    │   │   ├── components/   # Component documentation
-    │   │   └── templates/    # Documentation templates
-    │   ├── schemas/         # YAML schema definitions
-    │   ├── scripts/         # Validation and utility scripts
-    │   └── validators/      # Python validation framework
-    ├── project_docs/        # ✅ YOUR documentation goes here
-    ├── tests/               # Test suite
-    └── README.md           # Framework overview
-```
-
-**Key Points:**
-- The framework is cloned as a subdirectory of your project
-- Create all documentation in `{project_root}/agent-doc-system/project_docs/`
-- The entire `agent-doc-system/framework/` directory is READ-ONLY for all agents except DocSystemAgent
-- Scripts automatically detect and handle the nested pattern
-- All documentation system files are under `agent-doc-system/` for easy discovery by UI searches
-
-### Technology Stack v3.2
-- SpacetimeDB Overseer-System - Real-time database
-- 15 MCP Tools - User authority (priority 255)
-- Real-time Coordination - Event sourcing and subscriptions
-- 6-Table Architecture - users, agents, workflows, user_overrides, system_events, user_notifications
-- Complete Audit Trail - All actions tracked
-- Emergency Halt Capability
-- WebAssembly Backend
-
-## SpacetimeDB Overseer-System Integration
-
-### Core Database Architecture
-
-SpacetimeDB overseer-system configuration:
-
-- **Database Name:** `overseer-system`
-- **Connection:** `http://localhost:3000` (local) / `spacetime publish overseer-system` (deployed)
-- **Authentication:** SpacetimeDB CLI (`spacetime identity`)
-- **Performance:** Sub-microsecond response times with WebAssembly backend
-- **Real-time:** Event sourcing and instant subscriptions
-- **Authority:** User supreme authority (priority 255)
-
-### Database Schema (6 Tables)
-
-1. **users** - User management with authority levels
-2. **agents** - Agent registration and coordination
-3. **workflows** - Multi-agent workflow orchestration
-4. **user_overrides** - User supreme authority actions
-5. **system_events** - Real-time event tracking
-6. **user_notifications** - User notification system
-
-### MCP Tools Integration
-
-15 MCP Tools Available:
-- 5 User Authority Tools (priority 255)
-- 3 Agent Management Tools
-- 2 Workflow Tools 
-- 2 Communication Tools
-- 3 Resource Providers
-
-## Documentation System Overview
-
-### Core Principles
-1. **SpacetimeDB Integration** - All agent operations via real-time database
-2. **User Supreme Authority** - Users have ultimate control (priority 255)
-3. **Real-time Coordination** - Instant agent synchronization
-4. **Complete Audit Trail** - Every action tracked and logged
-5. **Schema Validation** - All documentation must pass YAML schema validation
-6. **Machine-Actionable Metadata** - Every file includes structured metadata
-7. **AI Feedback** - Automated quality assessment and improvement tracking
-
-### Required Document Structure
-Every documentation file must include:
-
-```markdown
-# Document Title
-
-## Machine-Actionable Metadata
-```yaml
-metadata:
-  schema: "https://schema.org/TechnicalDocument"
-  version: "1.0.0"
-  status: "Active"
-  owner: "YourName"
-  title: "Document Title"
-  description: "Brief description"
-content:
-  overview: "Document overview"
-  key_components: "Component1, Component2"
-  sections:
-    - title: "Section Title"
-      content: "Section description"
-  changelog:
-    - version: "1.0.0"
-      date: "2025-06-03"
-      changes:
-        - "Initial release"
-feedback:
-  rating: 90
-  comments: "Overall feedback"
-  observations:
-    - what: "Observation"
-      impact: "Impact description"
-      priority: "low"
-      category: "quality"
-  suggestions:
-    - action: "Suggested improvement"
-      priority: "medium"
-      effort: "small"
-      impact: "medium"
-      assignee: "team_member"
-  status:
-    value: "approved"
-    updated_by: "YourName"
-    date: "2025-06-03"
-    validation: "passed"
-    implementation: "complete"
-```
-
-## Content sections...
-```
-
-## Development Workflows
 
 ### SpacetimeDB Agent Registration
 1. **Install SpacetimeDB CLI**: `curl -sSL https://spacetime.com/install | bash`
 2. **Create Identity**: `spacetime identity new`
 3. **Connect to Overseer-System**: `spacetime subscribe overseer-system`
 4. **Register Agent**: Use SpacetimeDB reducers for agent registration
->>>>>>> 26b35c15
 
 ### Creating Documentation
 1. **Use Templates**: Reference from `agent-doc-system/framework/docs/templates/`
@@ -265,19 +148,6 @@
 3. **Create in agent-doc-system/project_docs/**: All your documentation goes in `agent-doc-system/project_docs/`
 4. **Validate**: Run validation scripts from project root
 
-<<<<<<< HEAD
-### Validation Commands (from project root)
-```bash
-# Standard validation
-./agent-doc-system/framework/scripts/validate.sh
-
-# Validate framework documentation (DocSystemAgent only)
-./agent-doc-system/framework/scripts/validate.sh --self_validate
-
-# Enhanced validation with AI feedback
-./agent-doc-system/framework/scripts/enhanced_validate.sh --feedback
-
-=======
 ### SpacetimeDB Operations (from project root)
 ```bash
 # Test SpacetimeDB connection
@@ -295,7 +165,6 @@
 # Enhanced validation with AI feedback
 ./agent-doc-system/framework/scripts/enhanced_validate.sh --feedback
 
->>>>>>> 26b35c15
 # Track improvements
 python3 agent-doc-system/framework/scripts/self_improvement_tracker.py report
 
@@ -305,115 +174,6 @@
   --description "Project documentation"
 ```
 
-<<<<<<< HEAD
-### Database Operations
-```python
-import sqlite3
-import os
-
-# Connect to centralized database
-DB_PATH = os.path.expanduser("~/.claude/mcp-global-hub/database/agent_communication.db")
-conn = sqlite3.connect(DB_PATH)
-
-# Register agent
-def register_agent(agent_name, project_directory):
-    cursor = conn.cursor()
-    cursor.execute("""
-        INSERT OR REPLACE INTO agent_sessions 
-        (agent_name, project_directory, session_token, status)
-        VALUES (?, ?, ?, 'active')
-    """, (agent_name, project_directory, f"{agent_name}_token"))
-    conn.commit()
-```
-
-## Testing Framework
-
-### Running Tests
-```bash
-# Run all tests
-pytest tests/
-
-# Run with coverage
-pytest tests/ --cov=framework --cov-report=html
-
-# Type checking
-mypy framework/ --strict
-
-# Linting
-ruff check framework/ tests/
-black framework/ tests/
-```
-
-## Agent Setup
-
-### One-Time Agent Name Configuration
-```bash
-# Check current agent name
-./framework/scripts/setup_agent_name.sh check
-
-# Set agent name (one-time only)
-./framework/scripts/setup_agent_name.sh setup YourAgentName
-
-# Activate environment
-./framework/scripts/setup_agent_name.sh activate
-```
-
-## Enhanced Metadata System
-
-The framework uses an enhanced metadata schema for dashboard integration:
-
-- **Quality Scores**: 1-100 rating for each file
-- **Validation Status**: passed/failed/warning/pending
-- **Improvement Tracking**: Velocity and trend analysis
-- **Code Metrics**: For Python/JS/TS files (when implemented)
-- **Agent Activity**: Collaboration and review tracking
-
-See `framework/schemas/enhanced_metadata_schema.yml` for full specification.
-
-## API Documentation
-
-The framework provides comprehensive API documentation for integration:
-
-- **API Specification**: `framework/docs/api/enhanced_metadata_api.md`
-- **Implementation Guide**: `framework/docs/api/implementation_guide.md`
-- **Sample Responses**: `framework/docs/api/sample_responses.md`
-
-## Best Practices
-
-1. **Always Validate**: Run validation before committing changes
-2. **Use Templates**: Start from templates for consistency
-3. **Track Improvements**: Use the self-improvement tracker
-4. **Document Changes**: Update changelog in metadata
-5. **Get Feedback**: Use enhanced validation for AI insights
-
-## Troubleshooting
-
-### Common Issues
-
-**Validation Failures**:
-- Check metadata format (must be in YAML code block)
-- Ensure all required fields are present
-- Verify category values match schema
-
-**Database Connection**:
-- Verify database exists at `~/.claude/mcp-global-hub/database/agent_communication.db`
-- Check file permissions
-- Ensure SQLite is installed
-
-**Script Execution**:
-- Make scripts executable: `chmod +x framework/scripts/*.sh`
-- Run from project root directory
-- Check Python dependencies: `poetry install`
-
-## Security Considerations
-
-- Never commit sensitive data to documentation
-- Use environment variables for credentials
-- Follow least privilege principles
-- Regular security scanning with bandit
-
-This configuration ensures consistent, high-quality documentation with automated validation and continuous improvement tracking.
-=======
 ### SpacetimeDB Integration
 ```python
 import subprocess
@@ -614,5 +374,4 @@
 )
 ```
 
-This configuration ensures consistent, high-quality documentation with automated validation, real-time coordination, and continuous improvement tracking through the SpacetimeDB overseer-system architecture.
->>>>>>> 26b35c15
+This configuration ensures consistent, high-quality documentation with automated validation, real-time coordination, and continuous improvement tracking through the SpacetimeDB overseer-system architecture.